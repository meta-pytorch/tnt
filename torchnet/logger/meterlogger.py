import torch
import torchnet as tnt
from torchnet.logger import VisdomPlotLogger, VisdomLogger


class MeterLogger(object):
    ''' A class to package and visualize meters.

    Args:
        server: The uri of the Visdom server
        env: Visdom environment to log to.
        port: Port of the visdom server.
        title: The title of the MeterLogger. This will be used as a prefix for all plots.
        nclass: If logging for classification problems, the number of classes.
        plotstylecombined: Whether to plot train/test curves in the same window.
    '''
    def __init__(self, server="localhost", env='main', port=8097, title="DNN", nclass=21, plotstylecombined=True):
        self.nclass = nclass
        self.meter = {}
        self.server = server
        self.port = port
        self.env = env
        self.nclass = nclass
        self.topk = 5 if nclass > 5 else nclass
        self.title = title
        self.logger = {'Train': {}, 'Test': {}}
        self.timer = tnt.meter.TimeMeter(None)
        self.plotstylecombined = plotstylecombined

    def _ver2tensor(self, target):
        target_mat = torch.zeros(target.shape[0], self.nclass)
        for i, j in enumerate(target):
            target_mat[i][j] = 1
        return target_mat

    def __to_tensor(self, var):
        if isinstance(var, torch.autograd.Variable):
            var = var.data
        if not torch.is_tensor(var):
            var = torch.from_numpy(var)
        return var

    def __addlogger(self, meter, ptype):
        if ptype == 'line':
            if self.plotstylecombined:
                opts = {'title': self.title + ' ' + meter}
                self.logger['Train'][meter] = VisdomPlotLogger(ptype, env=self.env, server=self.server,
                                                               port=self.port, opts=opts)
                opts = {}
                self.logger['Test'][meter] = self.logger['Train'][meter]
            else:
                opts = {'title': self.title + 'Train ' + meter}
                self.logger['Train'][meter] = VisdomPlotLogger(ptype, env=self.env, server=self.server,
                                                               port=self.port, opts=opts)
                opts = {'title': self.title + 'Test ' + meter}
                self.logger['Test'][meter] = VisdomPlotLogger(ptype, env=self.env, server=self.server,
                                                              port=self.port, opts=opts)
        elif ptype == 'heatmap':
            names = list(range(self.nclass))
            opts = {'title': self.title + ' Train ' + meter, 'columnnames': names, 'rownames': names}
            self.logger['Train'][meter] = VisdomLogger('heatmap', env=self.env, server=self.server,
                                                       port=self.port, opts=opts)
            opts = {'title': self.title + ' Test ' + meter, 'columnnames': names, 'rownames': names}
            self.logger['Test'][meter] = VisdomLogger('heatmap', env=self.env, server=self.server,
                                                      port=self.port, opts=opts)

    def __addloss(self, meter):
        self.meter[meter] = tnt.meter.AverageValueMeter()
        self.__addlogger(meter, 'line')

    def __addmeter(self, meter):
        if meter == 'accuracy':
            self.meter[meter] = tnt.meter.ClassErrorMeter(topk=(1, self.topk), accuracy=True)
            self.__addlogger(meter, 'line')
        elif meter == 'map':
            self.meter[meter] = tnt.meter.mAPMeter()
            self.__addlogger(meter, 'line')
        elif meter == 'auc':
            self.meter[meter] = tnt.meter.AUCMeter()
            self.__addlogger(meter, 'line')
        elif meter == 'confusion':
            self.meter[meter] = tnt.meter.ConfusionMeter(self.nclass, normalized=True)
            self.__addlogger(meter, 'heatmap')

    def update_meter(self, output, target, meters={'accuracy'}):
        output = self.__to_tensor(output)
        target = self.__to_tensor(target)
        for meter in meters:
            if meter not in self.meter.keys():
                self.__addmeter(meter)
            if meter in ['ap', 'map', 'confusion']:
                target_th = self._ver2tensor(target)
                self.meter[meter].add(output, target_th)
            else:
                self.meter[meter].add(output, target)

    def update_loss(self, loss, meter='loss'):
        loss = self.__to_tensor(loss)
        if meter not in self.meter.keys():
            self.__addloss(meter)
        self.meter[meter].add(loss[0])

    def peek_meter(self):
        '''Returns a dict of all meters and their values.'''
        result = {}
        for key in self.meter.keys():
            val = self.meter[key].value()
            val = val[0] if isinstance(val, (list, tuple)) else val
            result[key] = val
        return result

    def reset_meter(self, iepoch, mode='Train'):
        self.timer.reset()
        for key in self.meter.keys():
            val = self.meter[key].value()
            val = val[0] if isinstance(val, (list, tuple)) else val
            if key in ['confusion', 'histogram', 'image']:
                self.logger[mode][key].log(val)
            else:
                self.logger[mode][key].log(iepoch, val, name=mode)
            self.meter[key].reset()

    def print_meter(self, mode, iepoch, ibatch=1, totalbatch=1, meterlist=None):
        pstr = "%s:\t[%d][%d/%d] \t"
        tval = []
        tval.extend([mode, iepoch, ibatch, totalbatch])
        if meterlist is None:
            meterlist = self.meter.keys()
            for meter in meterlist:
                if meter in ['confusion', 'histogram', 'image']:
                    continue
                if meter == 'accuracy':
                    pstr += "Acc@1 %.2f%% \t Acc@" + str(self.topk) + " %.2f%% \t"
                    tval.extend([self.meter[meter].value()[0], self.meter[meter].value()[1]])
                elif meter == 'map':
                    pstr += "mAP %.3f \t"
                    tval.extend([self.meter[meter].value()])
                elif meter == 'auc':
                    pstr += "AUC %.3f \t"
                    tval.extend([self.meter[meter].value()])
                else:
                    pstr += meter + " %.3f (%.3f)\t"
                    tval.extend([self.meter[meter].val, self.meter[meter].mean])
                    pstr += " %.2fs/its\t"
                    tval.extend([self.timer.value()])
<<<<<<< HEAD
        print(pstr % tuple(tval))
=======
                    print(pstr % tuple(tval))
>>>>>>> b419f530
<|MERGE_RESOLUTION|>--- conflicted
+++ resolved
@@ -143,8 +143,4 @@
                     tval.extend([self.meter[meter].val, self.meter[meter].mean])
                     pstr += " %.2fs/its\t"
                     tval.extend([self.timer.value()])
-<<<<<<< HEAD
-        print(pstr % tuple(tval))
-=======
-                    print(pstr % tuple(tval))
->>>>>>> b419f530
+        print(pstr % tuple(tval))